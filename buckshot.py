--- conflicted
+++ resolved
@@ -18,7 +18,7 @@
 logger = logging.getLogger('Buckshot')
 logger.setLevel(logging.DEBUG)
 #  create file handler which logs even debug messages
-fh = logging.FileHandler('results.log')
+fh = logging.FileHandler('results_test.log')
 fh.setLevel(logging.DEBUG)
 #  create formatter and add it to the handlers
 formatter = logging.Formatter('%(message)s')
@@ -32,6 +32,7 @@
         config = json.load(f)
     DPATH = config.get("data_path")
     DATASET = config.get("dataset")
+    ALL_COLORS = config.get("colors")
 except Exception as e:
     print(e)
     print("Make sure the config file data_path is setup.")
@@ -148,6 +149,7 @@
     data_name = 'adult-big'
     output = 'adult.out'
     class_label = 'class'
+    colors = ALL_COLORS
 
     def __init__(self, k=10):
         self.dataset = DATASET
@@ -168,7 +170,7 @@
         self.normalize_data()
 
     def print_report(self):
-        logger.warn("Clusters (k): %d" % self.k)
+        logger.warn("\nClusters (k): %d" % self.k)
         logger.warn("Samples: %d" % len(self.df.index))
         logger.warn("Class: %s" % self.class_label)
         sys.stdout.flush()
@@ -295,9 +297,10 @@
                 i2 = self.clusters.index(cluster2)
                 matrix[i1][i2] = distance(r1, r2, ignore_class=ignore_class)
 
+        del self.matrix
         np.fill_diagonal(matrix, np.inf)
-        del self.matrix
         self.matrix = matrix
+
 
     def k_means(self):
         """Clusters the remaining data into self.clusters based on the closest cluster."""
@@ -310,7 +313,7 @@
             min_dist = np.where(distances == distances.min())[0][0]
             self.clusters[min_dist].add(row)
             progress = i/n * 100
-            sys.stdout.write("\rK-Means  %0.2f%% Complete. Iteration %s of %s. Time Elapsed: %0.2fs                "
+            sys.stdout.write("\rK-Means  %0.2f%% Complete. Iteration %s of %s. Time Elapsed: %0.2fs                   "
                                 % (progress, i, n, time.time() - self.time))
             sys.stdout.flush()
 
@@ -364,41 +367,12 @@
         logger.warn("Time: %0.2fs\n\n" % (stop- self.time))
 
     def plot_clusters(self, x_axis='age', y_axis='hours_per_week'):
-        x_axis = 'age'
-        y_axis = 'hours_per_week'
-
-        self.colors =    ['#99b433', '#00a300', '#1e7145', '#ff0097', '#9f00a7',
-<<<<<<< HEAD
-                          '#7e3878', '#603cba', '#1d1d1d', '#2d89ef', '#2b5797',
-                          '#ffc40d', '#e3a21a', '#da532c', '#ee1111', '#b91d47',
-                          '#99b433', '#00a300', '#1e7145', '#ff0097', '#9f00a7',
-                          '#7e3878', '#603cba', '#1d1d1d', '#2d89ef', '#2b5797',
-                          '#ffc40d', '#e3a21a', '#da532c', '#ee1111', '#b91d47',
-                          '#99b433', '#00a300', '#1e7145', '#ff0097', '#9f00a7',
-                          '#7e3878', '#603cba', '#1d1d1d', '#2d89ef', '#2b5797',
-                          '#ffc40d', '#e3a21a', '#da532c', '#ee1111', '#b91d47',
-                          '#99b433', '#00a300', '#1e7145', '#ff0097', '#9f00a7',
-                          '#7e3878', '#603cba', '#1d1d1d', '#2d89ef', '#2b5797',
-=======
-                          '#7e3878', '#603cba', '#1d1d1d', '#2d89ef', '#2b5797', 
-                          '#ffc40d', '#e3a21a', '#da532c', '#ee1111', '#b91d47',
-                          '#99b433', '#00a300', '#1e7145', '#ff0097', '#9f00a7',
-                          '#7e3878', '#603cba', '#1d1d1d', '#2d89ef', '#2b5797', 
-                          '#ffc40d', '#e3a21a', '#da532c', '#ee1111', '#b91d47',
-                          '#99b433', '#00a300', '#1e7145', '#ff0097', '#9f00a7',
-                          '#7e3878', '#603cba', '#1d1d1d', '#2d89ef', '#2b5797', 
-                          '#ffc40d', '#e3a21a', '#da532c', '#ee1111', '#b91d47',
-                          '#99b433', '#00a300', '#1e7145', '#ff0097', '#9f00a7',
-                          '#7e3878', '#603cba', '#1d1d1d', '#2d89ef', '#2b5797', 
->>>>>>> 59b6b83a
-                          '#ffc40d', '#e3a21a', '#da532c', '#ee1111', '#b91d47']
-
         ax = self.clusters[0].values.plot(kind='scatter', color=self.colors[0],
                                           label="Cluster1", x=x_axis, y=y_axis)
         centroid = pd.DataFrame([self.clusters[0].centroid])
         title = str(self.k) + "-Buckshot Cluster"
-        centroid.plot(kind='scatter', x=x_axis, y=y_axis, title=(title + 1),
-                      label='Centroid', colors='k', ax=ax)
+        centroid.plot(kind='scatter', x=x_axis, y=y_axis, title=(title + str(1)),
+                      label='Centroid', color='k', ax=ax)
         fig = ax.get_figure()
         fig.savefig("graphs/%d-buckshot-cluster1_%s-%s.png" % (self.k, x_axis, y_axis))
         for i in range(1,len(self.clusters)):
@@ -408,12 +382,12 @@
                                          color=self.colors[i], label=label, ax=ax)
             # create graph for just this cluster
             dx = self.clusters[i].values.plot(kind='scatter', x=x_axis, y=y_axis,
-                                              title=(title+i),label=label,
+                                              title=(title+str(i+1)),label=label,
                                               color=self.colors[i])
             #plot centroids
             centroid = pd.DataFrame([self.clusters[i].centroid])
             centroid.plot(kind='scatter', x=x_axis, y=y_axis,
-                          label='Centroid', colors='k', ax=dx)
+                          label='Centroid', color='k', ax=dx)
 
             fig = dx.get_figure()
             fig.savefig("graphs/%d-buckshot-cluster%d_%s-%s.png" % (self.k, i, x_axis, y_axis))
@@ -431,6 +405,7 @@
         ex = self.ratios.plot(kind='line', x='cluster', y='<=50K', title="<=50K Ratios")
         fig = ex.get_figure()
         fig.savefig('graphs/%d-buckshot_<=50K_ratios.png' % self.k)
+
 
 def distance(x, y, squared=False, ignore_class=True):
         """Returns Euclidean distance of two matrices/vectors.
@@ -507,26 +482,21 @@
 
 
 def test(runs=5):
-    for i in range(2,runs+5):
-        if i is 10:
+    for i in range(3,runs+5):
+        if i is 2:
             continue
         b = Buckshot(i*5)
         b.run()
         b.print_report()
         b.plot_clusters()
-<<<<<<< HEAD
         b.plot_ratios()
         b.plot_clusters(x_axis='education_num', y_axis='capital_gain')
         b.plot_clusters(x_axis='education_num', y_axis='hours_per_week')
 
-=======
-        b.plot_clusters(x_axis='education_num',y_axis='occupation')
-        b.plot_clusters(x_axis='education',y_axis='workclass')
-        b.plot_ratios()
->>>>>>> 59b6b83a
 
 if __name__ == '__main__':
-    b = Buckshot(10)
+    b = Buckshot(5)
     b.run()
     b.print_report()
-    test()+    b.plot_clusters()
+    b.plot_ratios()